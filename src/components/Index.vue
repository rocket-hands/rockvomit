<template>
  <q-layout>
    <div slot="header" class="toolbar">
      <q-toolbar-title :padding="1">
        Waveform Hero | Score: {{score}}
      </q-toolbar-title>
      <q-toggle v-model="debug">Debug</q-toggle>
    </div>
    <div class="layout-view">
      <canvas id="viewport"></canvas>
    </div>
    <div slot="footer" class="toolbar">
      <q-toolbar-title :padding="1">
        {{message}}
      </q-toolbar-title>
    </div>
  </q-layout>
</template>

<script>
  import Game from 'game.js'

  import { Loading, Dialog } from 'quasar'
  let game = null
  export default {
    data () {
      return {
        score: 0,
<<<<<<< HEAD
        debug: DEV,
        music: PROD
=======
        debug: false,
        music: true,
        message: ''
>>>>>>> d425b3ba
      }
    },
    methods: {
      resize () {
        game.resize()
      }
    },
    mounted () {
      Loading.show()
      game = new Game('viewport', this.$data)
      game.boot(() => {
        Loading.hide()
        if (PROD) {
          Dialog.create({
            title: 'Get Ready',
            message: 'Start that crazy musak?',
            noBackdropDismiss: true,
            noEscDismiss: true,
            buttons: [
              {
                label: 'Yerp',
                handler () {
                  game.run()
                }
              }
            ]
          })
        } else {
          game.run()
        }
        window.addEventListener('resize', this.resize)
      })
    },
    beforeDestroy () {
      window.removeEventListener('resize', this.resize)
      game.stop()
    }
  }
</script>

<style lang="stylus">
  #viewport
    background-color red
    margin 0
    width 100%
    height 100%
</style><|MERGE_RESOLUTION|>--- conflicted
+++ resolved
@@ -26,14 +26,9 @@
     data () {
       return {
         score: 0,
-<<<<<<< HEAD
-        debug: DEV,
-        music: PROD
-=======
         debug: false,
         music: true,
         message: ''
->>>>>>> d425b3ba
       }
     },
     methods: {
