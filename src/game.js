--- conflicted
+++ resolved
@@ -69,20 +69,6 @@
     }
     if (physics) {
       let type = physics.type
-<<<<<<< HEAD
-      delete (physics.type)
-      this.body = new p2.Body(physics)
-      switch (type) {
-        case 'plane':
-          this.body.addShape(new p2.Plane())
-          break
-        case 'box':
-        default:
-          this.body.addShape(new p2.Box({
-            width: this.sprite.width * 0.7,
-            height: this.sprite.height * 0.7
-          }))
-=======
       let group = COLLISION_GROUPS[physics.group] || COLLISION_GROUPS.other
       let mask = COLLISION_GROUPS.all ^ group
       let shape = null
@@ -111,7 +97,6 @@
           shape.collisionGroup = group
           shape.collisionMask = mask
           this.body.addShape(shape)
->>>>>>> d425b3ba
       }
     }
   }
@@ -182,21 +167,6 @@
     this.position = position
     this.scale = scale
     this.parts = {}
-<<<<<<< HEAD
-    this.addPart(textures, 'left_hand', [0.65, -0.6], 0.1)
-    this.addPart(textures, 'left_forearm', [0.7, -1], 0.1)
-    this.addPart(textures, 'left_upper_arm', [0.6, -1.5], 0.1)
-    this.addPart(textures, 'left_shin', [0.3, 0.7], 0.1)
-    this.addPart(textures, 'left_upper_leg', [0.3, 0.2], 0.1)
-    this.addPart(textures, 'right_hand', [-0.65, -0.6], 0.1)
-    this.addPart(textures, 'right_forearm', [-0.7, -1], 0.1)
-    this.addPart(textures, 'right_upper_arm', [-0.6, -1.5], 0.1)
-    this.addPart(textures, 'right_shin', [-0.3, 0.7], 0.1)
-    this.addPart(textures, 'right_upper_leg', [-0.3, 0.2], 0.1)
-    this.addPart(textures, 'hips', [0, -0.4], 1)
-    this.addPart(textures, 'torso', [0, -1.3], 1)
-    this.addPart(textures, 'head', [0, -2.2], 1)
-=======
     this.joints = []
     this.extremeties = {
       left_hand: [0.55, -0.6],
@@ -255,19 +225,11 @@
     // because backwards everything...
     this.addJoint('right_hand', 'left_stick', this.extremeties.right_hand, 2, 4)
     this.addJoint('left_hand', 'right_stick', this.extremeties.left_hand, 2, 4)
->>>>>>> d425b3ba
   }
 
   addPart (textures, name, offset, mass) {
     this.parts[name] = new Entity(textures[`${this.name}_${name}`], this.scale, {
       mass: mass,
-<<<<<<< HEAD
-      position: [this.position[0] + offset[0], this.position[1] + offset[1]],
-      angularVelocity: 0
-    })
-  }
-
-=======
       position: this.relative(offset),
       group: this.name
     })
@@ -293,17 +255,13 @@
     }
   }
 
->>>>>>> d425b3ba
   pushGame (game) {
     for (var name in this.parts) {
       this.parts[name].pushGame(game)
     }
-<<<<<<< HEAD
-=======
     for (var joint of this.joints) {
       game.world.addConstraint(joint)
     }
->>>>>>> d425b3ba
     if (this.parts.head) {
       this.parts.head.sprite.interactive = true
       this.parts.head.sprite.on('mousedown', () => { game.sounds.wilhelm.play() })
@@ -315,12 +273,9 @@
     for (var name in this.parts) {
       this.parts[name].popGame(game)
     }
-<<<<<<< HEAD
-=======
     for (var joint of this.joints) {
       game.world.removeConstraint(joint)
     }
->>>>>>> d425b3ba
   }
 
   update (dt) {
@@ -336,8 +291,6 @@
   }
 }
 
-<<<<<<< HEAD
-=======
 class Spinner {
   constructor (position, color, beat = 4, offset = 0, spinSpeed = 10, initialAngle = 0, width = 10, blur = 10) {
     beat = beat * 7 / 4
@@ -376,7 +329,6 @@
 
 }
 
->>>>>>> d425b3ba
 class Game {
   constructor (elementId, data) {
     this.state = 'waiting'
@@ -423,10 +375,7 @@
       this.textures[texture].destroy(true)
     }
     PIXI.loader.reset()
-<<<<<<< HEAD
-=======
     this.removeEffects()
->>>>>>> d425b3ba
     this.viewport.destroy()
     this.game.destroy()
     this.world.clear()
@@ -496,11 +445,7 @@
 
   init () {
     this.world = new p2.World()
-<<<<<<< HEAD
-    this.world.gravity[1] *= -0.2
-=======
     this.world.gravity[1] *= -1
->>>>>>> d425b3ba
     this.game = new PIXI.Application(800, 500, { view: this.canvas })
     window.game = this
     this.viewport = new PIXI.Container()
@@ -556,17 +501,6 @@
   spawn () {
     this.addEntity('stage', this.textures.stage, 0.01)
 
-<<<<<<< HEAD
-    this.entities['jack'] = new Ragdoll('jack', [-1.2, 1.4], 0.004, this.textures)
-    this.entities['jack'].pushGame(this)
-
-    this.entities['dave'] = new Ragdoll('dave', [1.2, 1.4], 0.002, this.textures)
-    this.entities['dave'].pushGame(this)
-
-    this.addEntity('ground', null, null, { type: 'plane', position: [0, 2.3], angle: Math.PI })
-    this.addEntity('right_wall', null, null, { type: 'plane', position: [4, 0], angle: Math.PI / 2 })
-    this.addEntity('left_wall', null, null, { type: 'plane', position: [-4, 0], angle: (3 * Math.PI) / 2 })
-=======
     this.entities['jack'] = new Ragdoll('jack', [-1.2, 1.5], 0.004, this.textures)
     this.entities['jack'].pushGame(this)
 
@@ -576,7 +510,6 @@
     this.addEntity('ground', null, null, { type: 'plane', group: 'ground', position: [0, 2.3], angle: Math.PI })
     this.addEntity('right_wall', null, null, { type: 'plane', group: 'ground', position: [4, 0], angle: Math.PI / 2 })
     this.addEntity('left_wall', null, null, { type: 'plane', group: 'ground', position: [-4, 0], angle: (3 * Math.PI) / 2 })
->>>>>>> d425b3ba
 
     if (this.data.music) {
       this.sounds.music.play()
